--- conflicted
+++ resolved
@@ -61,22 +61,12 @@
       gamma: 0.015
       prune_distance: 1.5 # default value
       vx_std: 0.2
-<<<<<<< HEAD
-      vx_min: -0.5
-      vx_max: 0.5
-      ax_min: -2.0
-      ax_max: 2.0
-      vy_std: 0.2
-      vy_min: -0.5
-      vy_max: 0.5
-=======
       vx_min: -1.7
       vx_max: 1.7
       ax_min: -2.0
       ax_max: 2.0
       vy_std: 0.2
       vy_max: 1.7
->>>>>>> aa4b70ea
       ay_min: -2.0
       ay_max: 2.0
       wz_std: 0.2
